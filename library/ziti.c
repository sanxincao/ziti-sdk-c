--- conflicted
+++ resolved
@@ -202,15 +202,11 @@
     NEWP(ctx, struct nf_ctx);
     ctx->tlsCtx = tls_context;
     ctx->loop = loop;
-<<<<<<< HEAD
-    ctx->ziti_timeout = DEFAULT_TIMEOUT;
+    ctx->ziti_timeout = NF_DEFAULT_TIMEOUT;
     LIST_INIT(&ctx->connect_requests);
 
     uv_async_init(loop, &ctx->connect_async, async_connects);
     uv_unref((uv_handle_t *) &ctx->connect_async);
-=======
-    ctx->ziti_timeout = NF_DEFAULT_TIMEOUT;
->>>>>>> 6aa0e60a
 
     ziti_ctrl_init(loop, &ctx->controller, ctrl_url, tls_context);
     ziti_ctrl_get_version(&ctx->controller, version_cb, &ctx->controller);
